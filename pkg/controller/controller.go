--- conflicted
+++ resolved
@@ -303,25 +303,14 @@
 	switch {
 	// --- Scale Down conditions ---
 	// reached very low %. aggressively remove nodes
-<<<<<<< HEAD
-	case maxPercent < nodeGroup.Opts.TaintLowerCapacityThresholdPercent:
-		nodesDelta = -nodeGroup.Opts.FastNodeRemovalRate
-		// reached medium low %. slowly remove nodes
-	case maxPercent < nodeGroup.Opts.TaintUpperCapacityThresholdPercent:
-		nodesDelta = -nodeGroup.Opts.SlowNodeRemovalRate
-		// --- Scale Up conditions ---
-		// Need to scale up so capacity can handle requests
-	case maxPercent > nodeGroup.Opts.ScaleUpThresholdPercent:
-=======
-	case maxPercent < float64(nodeGroup.Opts.TaintLowerCapacityThreshholdPercent):
+	case maxPercent < float64(nodeGroup.Opts.TaintLowerCapacityThresholdPercent):
 		nodesDelta = -nodeGroup.Opts.FastNodeRemovalRate
 	// reached medium low %. slowly remove nodes
-	case maxPercent < float64(nodeGroup.Opts.TaintUpperCapacityThreshholdPercent):
+	case maxPercent < float64(nodeGroup.Opts.TaintUpperCapacityThresholdPercent):
 		nodesDelta = -nodeGroup.Opts.SlowNodeRemovalRate
 	// --- Scale Up conditions ---
 	// Need to scale up so capacity can handle requests
-	case maxPercent > float64(nodeGroup.Opts.ScaleUpThreshholdPercent):
->>>>>>> 1f09c369
+	case maxPercent > float64(nodeGroup.Opts.ScaleUpThresholdPercent):
 		// if ScaleUpThreshholdPercent is our "max target" or "slack capacity"
 		// we want to add enough nodes such that the maxPercentage cluster util
 		// drops back below ScaleUpThreshholdPercent
